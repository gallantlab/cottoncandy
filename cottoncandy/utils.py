--- conflicted
+++ resolved
@@ -48,7 +48,6 @@
 # misc functions
 ##############################
 
-<<<<<<< HEAD
 def pathjoin(a, *p):
     """Join two or more pathname components, inserting SEPARATOR as needed.
     If any component is an absolute path, all previous path components
@@ -66,18 +65,6 @@
 
 def string2bool(mstring):
     '''
-=======
-def string2bool(truth_string):
-    '''Convert a truth value from a text string to boolean.
-
-    Parameters
-    ----------
-    truth_string : str
-
-    Returns
-    -------
-    truth_value : bool (defaults to False)
->>>>>>> 705a69c6
     '''
     truth_value = False
     if truth_string in ['True','true', 'tru', 't',
