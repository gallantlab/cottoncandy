--- conflicted
+++ resolved
@@ -229,13 +229,6 @@
         response = request.all()
         return response
 
-<<<<<<< HEAD
-    def get_bucket_size(self, limit=10000000, page_size=10000000):
-        '''
-        Count the size of all objects in the current bucket, and return.
-
-        Note: Because paging does not work properly, if there are more than
-=======
     def get_bucket_size(self, limit=10**6, page_size=10**6):
         '''Counts the size of all objects in the current bucket.
 
@@ -254,25 +247,11 @@
         Notes
         -----
         Because paging does not work properly, if there are more than
->>>>>>> 47c848a9
         limit,page_size number of objects in the bucket, this function will
         underestimate the total size. Check the printed number of objects for
         suspicious round numbers.
         TODO(anunez): Remove this note when the bug is fixed.
         '''
-<<<<<<< HEAD
-        # We do this to make sure that we are in a valid bucket.
-        self.get_bucket()
-
-        total_bytes = 0
-        num_objects = 0
-        for page in self.get_bucket_objects(limit=limit,
-                                            page_size=page_size).pages():
-            for obj in page:
-                total_bytes += obj.size
-                num_objects += 1
-        print str(total_bytes) + " bytes over " + str(num_objects) + " objects."
-=======
         assert self.exists_bucket(self.bucket_name)
         obs = self.get_bucket_objects(limit=limit, page_size=page_size)
         object_sizes = [t.size for t in obs]
@@ -282,7 +261,6 @@
 
         txt = "%i bytes (%s) over %i objects"
         print(txt%(total_bytes,bytes2human(total_bytes),num_objects))
->>>>>>> 47c848a9
         return total_bytes
 
     def show_buckets(self):
