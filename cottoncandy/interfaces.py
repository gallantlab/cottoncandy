--- conflicted
+++ resolved
@@ -54,21 +54,14 @@
     """
 
     def __init__(self, bucket_name,
-<<<<<<< HEAD
                  ACCESS_KEY, SECRET_KEY, url=None,
                  force_bucket_creation=False,
                  verbose=True, backend='s3'):
-=======
-                 ACCESS_KEY, SECRET_KEY, url,
-                 force_bucket_creation=False,
-                 verbose=True):
->>>>>>> 705a69c6
         """
         Parameters
         ----------
         bucket_name : str
         ACCESS_KEY : str
-<<<<<<< HEAD
             The S3 access key, or client secrets json file
         SECRET_KEY : str
             The S3 secret key, or client credentials file
@@ -91,28 +84,10 @@
             self.interface = S3Client(bucket_name, ACCESS_KEY, SECRET_KEY, url, force_bucket_creation)
         elif backend == 'gdrive':
             self.interface = GDriveClient(ACCESS_KEY, SECRET_KEY)
-=======
-        SECRET_KEY : str
-        endpoint_url : str
-            The URL for the S3 gateway
-        force_bucket_creation : bool
-            Create requested bucket if it doesn't exist
-
-        Returns
-        -------
-        cci  : cottoncandy.InterfaceObject
-        """
-        self.connection = self.connect(ACCESS_KEY=ACCESS_KEY,
-                                       SECRET_KEY=SECRET_KEY,
-                                       url=url)
-        if self.exists_bucket(bucket_name):
-            self.set_bucket(bucket_name)
->>>>>>> 705a69c6
         else:
             raise ValueError('Bad backend')
 
         if verbose:
-<<<<<<< HEAD
             if backend == 's3':
                 print('Available buckets:')
                 self.show_buckets()
@@ -125,51 +100,6 @@
             return '%s.interface <bucket:%s on %s>' % details
         else:
             return '{}.interface on Google Drive'.format(__package__)
-=======
-            print('Available buckets:')
-            self.show_buckets()
-            print('Current bucket:')
-            print(self.bucket_name)
-
-        if string2bool(ISBOTO_VERBOSE) is False:
-            logging.getLogger('boto3').setLevel(logging.WARNING)
-            logging.getLogger('botocore').setLevel(logging.WARNING)
-
-
-    def __repr__(self):
-        details = (__package__, self.bucket_name, self.url)
-        return '%s.interface <bucket:%s on %s>' % details
-
-    @staticmethod
-    def pathjoin(a, *p):
-        """Join two or more pathname components, inserting SEPARATOR as needed.
-        If any component is an absolute path, all previous path components
-        will be discarded.  An empty last part will result in a path that
-        ends with a separator."""
-        path = a
-        for b in p:
-            if b.startswith(SEPARATOR):
-                path = b
-            elif path == '' or path.endswith(SEPARATOR):
-                path +=  b
-            else:
-                path += SEPARATOR + b
-        return path
-
-    def connect(self, ACCESS_KEY=False, SECRET_KEY=False, url=None):
-        '''Connect to S3 using boto'''
-        self.url = url
-
-        s3 = boto3.resource('s3',
-                            endpoint_url=self.url,
-                            aws_access_key_id=ACCESS_KEY,
-                            aws_secret_access_key=SECRET_KEY)
-        if 's3.amazonaws.com' not in self.url:
-            # TODO: why is this happening?
-            # needed for ceph radosgw, but somehow breaks aws regional buckets
-            s3.meta.client.meta.events.unregister('before-sign.s3', fix_s3_host)
-        return s3
->>>>>>> 705a69c6
 
     def _get_bucket_name(self, bucket_name):
         return self.interface._get_bucket_name(bucket_name)
@@ -192,7 +122,6 @@
         Parameters
         ----------
         object_name : str
-<<<<<<< HEAD
             The object name
         """
         return self.interface.check_file_exists(object_name, bucket_name)
@@ -204,69 +133,6 @@
     def create_bucket(self, bucket_name, acl=DEFAULT_ACL):
         """Create a new bucket"""
         self.interface.create_bucket(bucket_name, acl)
-=======
-
-        Returns
-        -------
-        exists : bool
-        '''
-        bucket_name = self._get_bucket_name(bucket_name)
-        ob = self.connection.Object(key=object_name, bucket_name=bucket_name)
-
-        try:
-            ob.load()
-        except botocore.exceptions.ClientError as e:
-            if e.response['Error']['Code'] == "404":
-                exists = False
-            else:
-                raise e
-        else:
-            exists = True
-        return exists
-
-    def exists_bucket(self, bucket_name):
-        '''Check whether the bucket exists
-
-        Parameters
-        ----------
-        bucket_name : str
-
-        Returns
-        -------
-        exists : bool
-        '''
-        try:
-            self.connection.meta.client.head_bucket(Bucket=bucket_name)
-        except botocore.exceptions.ClientError as e:
-            if e.response['Error']['Code'] == "404":
-                exists = False
-            else:
-                raise e
-        else:
-            exists = True
-        return exists
-
-    def create_bucket(self, bucket_name, acl=DEFAULT_ACL):
-        '''Create a new bucket on S3
-
-        Parameters
-        ----------
-        bucket_name : str
-        acl : str
-            ACL value for this bucket
-
-        Notes
-        -----
-        If ``mandatory_bucket_prefix`` is given in `~/.config/cottoncandy/options.cfg`,
-        make sure ``bucket_name`` starts with that prefix.
-        '''
-        if MANDATORY_BUCKET_PREFIX:
-            tt = len(MANDATORY_BUCKET_PREFIX)
-            assert bucket_name[:tt] == MANDATORY_BUCKET_PREFIX
-
-        self.connection.create_bucket(Bucket=bucket_name, ACL=acl)
-        self.set_bucket(bucket_name)
->>>>>>> 705a69c6
 
     def rm_bucket(self, bucket_name):
         '''Remove an empty bucket. Throws an exception when bucket is not empty.
@@ -279,24 +145,12 @@
             print("Bucket not empty. To delete, first empty the bucket.")
 
     def set_bucket(self, bucket_name):
-<<<<<<< HEAD
         """Bucket to use"""
         self.interface.set_current_bucket(bucket_name)
 
     def get_bucket(self):
         """Get bucket boto3 object"""
         return self.interface.get_bucket()
-=======
-        '''S3 bucket to use with current interface'''
-        if not self.exists_bucket(bucket_name):
-            raise IOError('Bucket "%s" does not exist'%bucket_name)
-        self.bucket_name = bucket_name
-
-    def get_bucket(self):
-        '''Get boto3 bucket object'''
-        s3_bucket = self.connection.Bucket(self.bucket_name)
-        return s3_bucket
->>>>>>> 705a69c6
 
     def get_bucket_objects(self, **kwargs):
         """Get list of objects from the bucket.
@@ -336,19 +190,8 @@
         self
         kwargs
 
-<<<<<<< HEAD
-        Returns
-        -------
-=======
-        for method_name, value in defaults.items():
-            if value is None:
-                continue
-            method = getattr(request, method_name)
-            if isinstance(value, dict):
-                request = method(**value)
-            else:
-                request = method(value)
->>>>>>> 705a69c6
+        Returns
+        -------
 
         """
         return self.interface.list_objects(**kwargs)
@@ -375,7 +218,6 @@
         underestimate the total size. Check the printed number of objects for
         suspicious round numbers.
         TODO(anunez): Remove this note when the bug is fixed.
-<<<<<<< HEAD
         """
         warn('Deprecated, use get_size() instead', DeprecationWarning)
         return self.interface.size
@@ -392,18 +234,6 @@
 
         """
         return self.interface.size
-=======
-        '''
-        obs = self.get_bucket_objects(limit=limit, page_size=page_size)
-        object_sizes = [t.size for t in obs]
-        total_bytes = sum(object_sizes)
-        num_objects = len(object_sizes)
-        del object_sizes
-
-        txt = "%i bytes (%s) over %i objects"
-        print(txt%(total_bytes,bytes2human(total_bytes),num_objects))
-        return total_bytes
->>>>>>> 705a69c6
 
     def show_buckets(self):
         """Show available buckets"""
@@ -411,7 +241,6 @@
 
     @clean_object_name
     def get_object(self, object_name, bucket_name=None):
-<<<<<<< HEAD
         """Get a boto3 object. Create it if it doesn't exist"""
         # NOTE: keeping this in case outside code is using this.
         return self.interface.get_s3_object(object_name, bucket_name)
@@ -440,64 +269,6 @@
     @clean_object_name
     def upload_object(self, object_name, body, acl=DEFAULT_ACL, **metadata):
         self.interface.upload_stream(body, object_name, metadata, acl)
-=======
-        """Get a boto3 object. Create it if it doesn't exist
-
-        Parameters
-        ----------
-        object_name : str
-        bucket_name : str (defaults to current bucket)
-
-        Returns
-        -------
-        boto3_object
-        """
-        bucket_name = self._get_bucket_name(bucket_name)
-        return self.connection.Object(bucket_name=bucket_name, key=object_name)
-
-    def show_objects(self, limit=1000, page_size=1000):
-        '''Print objects in the current bucket
-
-        Parameters
-        ----------
-        limit : int, 1000
-            Maximum number of items to return
-        page_size : int, 1000
-            The page size for pagination
-        '''
-        bucket = self.get_bucket()
-        object_list = self.get_bucket_objects(limit=limit, page_size=page_size)
-        try:
-            print_objects(object_list)
-        except botocore.exceptions.PaginationError:
-            print('Loads of objects in "%s". Increasing page_size by 100x...'%self.bucket_name)
-            object_list = self.get_bucket_objects(limit=limit, page_size=page_size*100)
-            print_objects(object_list)
-
-    @clean_object_name
-    def upload_object(self, object_name, body, acl=DEFAULT_ACL, **metadata):
-        '''Upload an object to the bucket
-
-        Parameters
-        ----------
-        object_name : str
-        body : file-like, stream
-        acl : ACL for object
-        **metadata : Extra kwargs are uploaded as object metadata
-
-        Returns
-        -------
-        boto3_response
-        '''
-        obj = self.get_object(object_name)
-        return obj.put(Body=body, ACL=acl, Metadata=metadata)
-
-    @clean_object_name
-    def download_object(self, object_name):
-        '''Download object raw data
-
-        This simply calls the object body ``read()`` method.
->>>>>>> 705a69c6
 
     def download_stream(self, object_name):
         """
@@ -513,15 +284,9 @@
         """
         return self.interface.download_stream(object_name)
 
-<<<<<<< HEAD
     def upload_from_file(self, flname, object_name=None,
                          ExtraArgs=dict(ACL = DEFAULT_ACL)):
         """Upload a file to the cloud.
-=======
-    def upload_from_file(self, file_name, object_name=None,
-                         ExtraArgs=dict(ACL=DEFAULT_ACL)):
-        '''Upload a file to S3
->>>>>>> 705a69c6
 
         Parameters
         ----------
@@ -535,7 +300,6 @@
 
         Returns
         -------
-<<<<<<< HEAD
         response : boto3 response
         """
         return self.interface.upload_file(flname, object_name, ExtraArgs['ACL'])
@@ -543,27 +307,12 @@
     @clean_object_name
     def download_to_file(self, object_name, file_name):
         """Download cloud object to a file
-=======
-        boto3_response
-        '''
-        assert os.path.exists(file_name)
-        if object_name is None:
-            object_name = os.path.abspath(file_name)
-        object_name = remove_root(object_name)
-        s3_object = self.get_object(object_name)
-        return s3_object.upload_file(file_name, ExtraArgs=ExtraArgs)
-
-    @clean_object_name
-    def download_to_file(self, object_name, file_name):
-        '''Download S3 object to a file
->>>>>>> 705a69c6
 
         Parameters
         ----------
         object_name : str
         file_name : str
             Absolute path where the data will be downloaded on disk
-<<<<<<< HEAD
         """
         return self.interface.download_to_file(object_name, file_name)
 
@@ -582,21 +331,11 @@
             Object byte contents
         """
         return self.download_stream(object_name).content.read()
-=======
-        '''
-        assert self.exists_object(object_name) # make sure object exists
-        s3_object = self.get_object(object_name)
-        return s3_object.download_file(file_name)
->>>>>>> 705a69c6
 
     @clean_object_name
     def mpu_fileobject(self, object_name, file_object,
                        buffersize=MPU_CHUNKSIZE, verbose=True, **metadata):
-<<<<<<< HEAD
-        """Multi-part upload for a python file-object.
-=======
-        '''Multi-part upload for a file-object.
->>>>>>> 705a69c6
+        """Multi-part upload for a file-object.
 
         This automatically creates a multipart upload of an object.
         Useful for large objects that are loaded in memory. This avoids
@@ -613,75 +352,8 @@
             verbosity flag of whether to print mpu information to stdout
         **metadata  : optional
             Metadata to store along with MPU object
-<<<<<<< HEAD
         """
         return self.interface.upload_multipart(file_object, object_name, metadata)
-=======
-
-        Returns
-        -------
-        boto3_mpu_response
-        '''
-        client = self.connection.meta.client
-        mpu = client.create_multipart_upload(Bucket=self.bucket_name,
-                                             Key=object_name,
-                                             Metadata=metadata)
-
-        # get size
-        nbytes_total = get_fileobject_size(file_object)
-        file_object.seek(0)
-
-        # check if our buffersize is sensible
-        if nbytes_total < buffersize:
-            npotential = nbytes_total / float(MIN_MPU_SIZE)
-            if npotential > 10:
-                # 10MB sensible minimum for 50MB < x < 100MB (default)
-                buffersize = MIN_MPU_SIZE*2
-            else:
-                # this file is smaller than chunksize by a little
-                buffersize = MIN_MPU_SIZE
-
-        # figure out parts split
-        nparts = int(np.floor(nbytes_total / float(buffersize)))
-        last_part_offset = int(nbytes_total - nparts*buffersize)
-
-        # make sure we can upload
-        assert nbytes_total < MAX_MPU_SIZE # 5TB
-        assert buffersize >= MIN_MPU_SIZE  # 5MB
-        assert nparts < MAX_MPU_PARTS      # 10,000
-        assert nbytes_total > buffersize
-
-        mpu_info = dict(Parts=[])
-        if verbose:
-            print('MPU: %0.02fMB file in %i parts'%(nbytes_total/(2.**20), nparts))
-
-        for chunk_idx in range(nparts):
-            part_number = chunk_idx + 1
-            if part_number == nparts:
-                buffersize += last_part_offset
-            txt = (part_number, nparts, buffersize/(2.**20), nbytes_total/(2.**20))
-            if verbose:
-                print('Uploading %i/%i: %0.02fMB of %0.02fMB'%txt)
-
-            data_chunk = file_object.read(buffersize)
-            response = client.upload_part(Bucket=self.bucket_name,
-                                          Key=object_name,
-                                          UploadId=mpu['UploadId'],
-                                          PartNumber=part_number,
-                                          Body=data_chunk)
-
-            # store the part info
-            part_info = dict(PartNumber=part_number,
-                             ETag=response['ETag'])
-            mpu_info['Parts'].append(part_info)
-
-        # finalize
-        mpu_response = client.complete_multipart_upload(Bucket=self.bucket_name,
-                                                        Key=object_name,
-                                                        UploadId=mpu['UploadId'],
-                                                        MultipartUpload=mpu_info)
-        return mpu_response
->>>>>>> 705a69c6
 
     @clean_object_name
     def upload_json(self, object_name, ddict, acl=DEFAULT_ACL, **metadata):
@@ -692,15 +364,7 @@
         object_name : str
         ddict : dict to upload
         metadata : dict, optional
-<<<<<<< HEAD
-        """
-=======
-
-        Returns
-        -------
-        boto3_response
-        '''
->>>>>>> 705a69c6
+        """
         json_data = json.dumps(ddict)
         return self.upload_object(object_name, StringIO(json_data), acl, **metadata)
 
@@ -718,13 +382,8 @@
             Dictionary representation of JSON file
         """
         assert self.exists_object(object_name)
-<<<<<<< HEAD
         obj = self.download_object(object_name)
         return json.loads(obj)
-=======
-        obj = self.get_object(object_name)
-        return json.loads(obj.get()['Body'].read().decode())
->>>>>>> 705a69c6
 
     @clean_object_name
     def upload_pickle(self, object_name, data_object, acl=DEFAULT_ACL):
@@ -750,14 +409,8 @@
         data_object : object
         """
         assert self.exists_object(object_name)
-<<<<<<< HEAD
         obj = self.download_object(object_name)
         return pickle.loads(obj)
-=======
-        obj = self.get_object(object_name)
-        return pickle.loads(obj.get()['Body'].read())
->>>>>>> 705a69c6
-
 
 class ArrayInterface(BasicInterface):
     """Provides numpy.array concepts.
@@ -777,24 +430,14 @@
 
         Returns
         -------
-<<<<<<< HEAD
         cci : ccio
             Cottoncandy interface object
-=======
-        cci : cottoncandy interface object
->>>>>>> 705a69c6
         """
         super(ArrayInterface, self).__init__(*args, **kwargs)
 
     @clean_object_name
-<<<<<<< HEAD
     def upload_npy_array(self, object_name, array, acl=DEFAULT_ACL, **metadata):
         """Upload a np.ndarray using ``np.save``
-=======
-    def upload_npy_array(self, object_name, array, acl=DEFAULT_ACL,
-                         **metadata):
-        '''Upload a np.ndarray using ``np.save``
->>>>>>> 705a69c6
 
         This method creates a copy of the array in memory
         before uploading since it relies on ``np.save`` to
@@ -820,13 +463,7 @@
         np.save(arr_strio, array)
         arr_strio.seek(0)
         try:
-<<<<<<< HEAD
             response = self.upload_object(object_name, arr_strio, acl, **metadata)
-=======
-            response =\
-             self.get_object(object_name).put(Body=arr_strio.read(),
-                                              ACL=acl, Metadata=metadata)
->>>>>>> 705a69c6
         except OverflowError:
             # TODO: replace with MAX_PUT_SIZE check
             response = self.mpu_fileobject(object_name, arr_strio, **metadata)
@@ -849,14 +486,8 @@
         return array
 
     @clean_object_name
-<<<<<<< HEAD
     def upload_raw_array(self, object_name, array, gzip=True, acl=DEFAULT_ACL, **metadata):
         """Upload a a binary representation of a np.ndarray
-=======
-    def upload_raw_array(self, object_name, array, gzip=True,
-                         acl=DEFAULT_ACL, **metadata):
-        '''Upload a a binary representation of a np.ndarray
->>>>>>> 705a69c6
 
         This method reads the array content from memory to upload.
         It does not have any overhead.
@@ -873,33 +504,18 @@
 
         Notes
         -----
-<<<<<<< HEAD
         This method also uploads the array ``dtype``, ``shape``, and ``gzip``
         flag as metadata
         """
         if array.nbytes >= 2 ** 31:
-=======
-        Uploads array ``dtype``, ``shape``, and ``gzip``
-        flags as metadata
-        '''
-        if array.nbytes >= 2**31:
->>>>>>> 705a69c6
             # avoid zlib issues
             gzip = False
 
         order = 'F' if array.flags.f_contiguous else 'C'
-<<<<<<< HEAD
         if not array.flags['%s_CONTIGUOUS' % order]:
             print ('array is a slice along a non-contiguous axis. copying the array '
                    'before saving (will use extra memory)')
             array = np.array(array, order = order)
-=======
-        if not array.flags['%s_CONTIGUOUS'%order]:
-            print('array is a slice along a non-contiguous axis.'
-                  'copying the array '
-                  'before saving (will use extra memory)')
-            array = np.array(array, order=order)
->>>>>>> 705a69c6
 
         meta = dict(dtype = array.dtype.str,
                     shape = ','.join(map(str, array.shape)),
@@ -949,31 +565,17 @@
 
         Notes
         -----
-<<<<<<< HEAD
         The object must have metadata containing: shape, dtype and a gzip
         boolean flag. This is all automatically handled by ``upload_raw_array``.
         """
-=======
-        The S3 object must have metadata containing: shape, dtype and gzip
-        flags. This is automatically handled by ``upload_raw_array``
-        '''
->>>>>>> 705a69c6
         assert self.exists_object(object_name)
         arraystream = self.download_stream(object_name)
 
-<<<<<<< HEAD
         shape = arraystream.metadata['shape']
         shape = map(int, shape.split(',')) if shape else ()
         dtype = np.dtype(arraystream.metadata['dtype'])
         order = arraystream.metadata.get('order', 'C')
         array = np.empty(shape, dtype = dtype, order = order)
-=======
-        shape = array_object.metadata['shape']
-        shape = tuple(map(int, shape.split(','))) if shape else ()
-        dtype = np.dtype(array_object.metadata['dtype'])
-        order = array_object.metadata.get('order', 'C')
-        array = np.empty(shape, dtype=dtype, order=order)
->>>>>>> 705a69c6
 
         body = arraystream.content
         if 'gzip' in arraystream.metadata and arraystream.metadata['gzip'] == 'True':
@@ -998,13 +600,8 @@
             conceptualized as implementing an HDF-like group
         verbose : bool
             Whether to print object_name after completion
-<<<<<<< HEAD
         """
         for k, v in array_dict.iteritems():
-=======
-        '''
-        for k,v in array_dict.items():
->>>>>>> 705a69c6
             name = self.pathjoin(object_name, k)
 
             if isinstance(v, dict):
@@ -1136,11 +733,7 @@
                 if chunk_idx not in dimension_sizes[dim]:
                     dimension_sizes[dim][chunk_idx] = metadata['chunk_sizes'][sample_idx][dim]
 
-<<<<<<< HEAD
         chunks = [[value for k, value in sorted(sizes.iteritems())] for sizes in dimension_sizes]
-=======
-        chunks = [[value for k,value in sorted(sizes.items())] for sizes in dimension_sizes]
->>>>>>> 705a69c6
         metadata['chunks'] = chunks
         return self.upload_json(self.pathjoin(object_name, 'metadata.json'), metadata, **metakwargs)
 
@@ -1277,21 +870,13 @@
 
         Returns
         -------
-<<<<<<< HEAD
         cci : ccio
             Cottoncandy interface object
         """
         super(FileSystemInterface, self).__init__(*args, **kwargs)
 
-    def lsdir(self, path = '/', limit = 10 ** 3):
-        return self.interface.list_directory(path, limit)
-=======
-        cci : cottoncandy interface object
-        """
-        super(FileSystemInterface, self).__init__(*args, **kwargs)
-
     def lsdir(self, path='/', limit=10**3):
-        '''List the contents of a "directory"
+        """List the contents of a directory
 
         Parameters
         ----------
@@ -1301,30 +886,8 @@
         -------
         matches : list
             The children of the path.
-        '''
-        if has_real_magic(path):
-            raise ValueError('Use ``ls()`` when using search patterns: "%s"'%path)
-
-        if (path != '') and (path != '/'):
-            path = remove_root(path)
-        path = remove_trivial_magic(path)
-        path = mk_aws_path(path)
-
-        response = self.get_bucket().meta.client.list_objects(Bucket=self.bucket_name,
-                                                              Delimiter=SEPARATOR,
-                                                              Prefix=path,
-                                                              MaxKeys=limit)
-        object_names = []
-        if 'CommonPrefixes' in response:
-            # we got common paths
-            object_list = [list(t.values())
-                           for t in response['CommonPrefixes']]
-            object_names += reduce(lambda x,y: x+y, object_list)
-        if 'Contents' in response:
-            # we got objects on the leaf nodes
-            object_names += unquote_names([t['Key'] for t in response['Contents']])
-        return list(map(os.path.normpath, object_names))
->>>>>>> 705a69c6
+        """
+        return self.interface.list_directory(path, limit)
 
     @clean_object_name
     def ls(self, pattern, page_size=10**3, limit=10**3, verbose=False):
@@ -1381,7 +944,7 @@
 
     @clean_object_name
     def glob(self, pattern, **kwargs):
-        """Return a list of object names in the bucket
+        """Return a list of object names in the cloud storage
         that match the glob pattern.
 
         Parameters
@@ -1505,6 +1068,7 @@
     def download_directory(self, directory, disk_name):
         """
         Download an entire directory
+        NOTE: currently only tested on s3
 
         Parameters
         ----------
@@ -1544,16 +1108,9 @@
     def search(self, pattern, **kwargs):
         """Print the objects matching the glob pattern
 
-<<<<<<< HEAD
         See ``glob`` documentation for details
         """
-        matches = self.glob(pattern, verbose = True, **kwargs)
-=======
-        See ``glob`` documentation for details.
-        '''
         matches = self.glob(pattern, verbose=True, **kwargs)
-
->>>>>>> 705a69c6
 
     def get_browser(self):
         """Return an object which can be tab-completed
@@ -1686,7 +1243,14 @@
         SECRET_KEY : str
         endpoint_url : str
             The URL for the S3 gateway
-<<<<<<< HEAD
+        force_bucket_creation : bool
+            Create requested bucket if it doesn't exist
+        backend : 's3'|'gdrive'
+            which backend to hook on to
+
+        Returns
+        -------
+        cci  : cottoncandy.InterfaceObject
         """
         super(DefaultInterface, self).__init__(*args, **kwargs)
 
@@ -1706,6 +1270,8 @@
         encryption : 'AES' | 'RSA'
         key : str
             if AES, key; if RSA, filename of .pem format key
+        backend : 's3'|'gdrive'
+            which backend to hook on to
         args
         kwargs
         """
@@ -1751,14 +1317,4 @@
 
         with open(file_name, 'wb') as local_file:
             stream = self.download_stream(object_name)
-            local_file.write(stream.content.read())
-=======
-        force_bucket_creation : bool
-            Create requested bucket if it doesn't exist
-
-        Returns
-        -------
-        cci  : cottoncandy.InterfaceObject
-        """
-        super(DefaultInterface, self).__init__(*args, **kwargs)
->>>>>>> 705a69c6
+            local_file.write(stream.content.read())