--- conflicted
+++ resolved
@@ -1,75 +1,7 @@
 import time
-<<<<<<< HEAD
-import datetime
-import tempfile
-=======
->>>>>>> f1b0ae7f
 
-import pytest
 import numpy as np
 
-WAIT_TIME = 0.5  # Account for Wasabi lag by waiting N [seconds]
-
-<<<<<<< HEAD
-##############################
-# globals
-##############################
-WAIT_TIME = 2.         # Account for AWS S3 lag by waiting N [seconds]
-DATE = datetime.datetime.today().strftime('%Y%m%d_%H%M%S')
-
-prefix = 'testcc/%s/py%s'%(DATE, sys.version[:6])
-object_name = os.path.join(prefix, 'test')
-
-
-# login
-##############################
-
-if True:
-    # for travis testing on AWS.
-    bucket_name = os.environ['DL_BUCKET_NAME']
-    AK = os.environ['DL_ACCESS_KEY']
-    SK = os.environ['DL_SECRET_KEY']
-    URL = os.environ['DL_URL']
-
-    # test on AWS
-    cci_aws = cc.get_interface(bucket_name,
-                               ACCESS_KEY=AK,
-                               SECRET_KEY=SK,
-                               endpoint_url=URL,
-                               verbose=False)
-
-    # test on local client
-    cci_local = cc.get_interface(
-        os.path.join(tempfile.gettempdir(), "cottoncandy"),
-        backend="local",
-        verbose=False,
-    )
-    ALL_CCI = [cci_aws, cci_local]
-
-elif False:
-    ##############################
-    # Warning
-    ##############################
-    # This will use your defaults to run the tests on.
-    # If you use AWS, you might incur costs.
-    cci = cc.get_interface()
-    ALL_CCI = [cci]
-
-else:
-    # run on a local filesystem client
-    cci_local = cc.get_interface(
-        os.path.join(tempfile.gettempdir(), "cottoncandy"),
-        backend="local",
-        verbose=False,
-    )
-    ALL_CCI = [cci_local]
-    WAIT_TIME = 0
-
-##############################
-# tests
-##############################
-=======
->>>>>>> f1b0ae7f
 
 def content_generator():
     orders = ['C', 'F']
@@ -94,12 +26,7 @@
                     yield data[np.random.randint(0, data.shape[0], 10)]
 
 
-<<<<<<< HEAD
-@pytest.mark.parametrize("cci", ALL_CCI)
-def test_upload_from_file(cci):
-=======
 def test_upload_from_file(cci, object_name):
->>>>>>> f1b0ae7f
     '''test file uploads'''
 
     # byte round trip
@@ -109,7 +36,7 @@
         fl.write(content)
 
     print(cci.upload_from_file(flname, object_name=object_name))
-    time.sleep(WAIT_TIME)
+    time.sleep(cci.wait_time)
     dat = cci.download_object(object_name)
     assert dat == content
 
@@ -120,113 +47,73 @@
         fl.write(content)
 
     print(cci.upload_from_file(flname, object_name=object_name))
-    time.sleep(WAIT_TIME)
+    time.sleep(cci.wait_time)
     dat = cci.download_object(object_name).decode()
     assert dat == content
     cci.rm(object_name, recursive=True)
 
 
-<<<<<<< HEAD
-@pytest.mark.parametrize("cci", ALL_CCI)
-def test_upload_json(cci):
-    content = dict(hello=0,
-                   bye='bye!',
-                   )
-=======
 def test_upload_json(cci, object_name):
     content = dict(
         hello=0,
         bye='bye!',
     )
->>>>>>> f1b0ae7f
 
     print(cci.upload_json(object_name, content))
-    time.sleep(WAIT_TIME)
+    time.sleep(cci.wait_time)
     dat = cci.download_json(object_name)
     assert dat == content
     cci.rm(object_name, recursive=True)
 
 
-<<<<<<< HEAD
-@pytest.mark.parametrize("cci", ALL_CCI)
-def test_pickle_upload(cci):
-    content = dict(hello=1,
-                   bye='bye?')
-=======
 def test_pickle_upload(cci, object_name):
     content = dict(hello=1, bye='bye?')
->>>>>>> f1b0ae7f
 
     print(cci.upload_pickle(object_name, content))
-    time.sleep(WAIT_TIME)
+    time.sleep(cci.wait_time)
     dat = cci.download_pickle(object_name)
     assert dat == content
     cci.rm(object_name, recursive=True)
 
-<<<<<<< HEAD
-@pytest.mark.parametrize("cci", ALL_CCI)
-def test_upload_npy_upload(cci):
-=======
 
 def test_upload_npy_upload(cci, object_name):
->>>>>>> f1b0ae7f
     for content in content_generator():
         print(cci.upload_npy_array(object_name, content))
-        time.sleep(WAIT_TIME)
+        time.sleep(cci.wait_time)
         dat = cci.download_npy_array(object_name)
         assert np.allclose(dat, content)
         cci.rm(object_name, recursive=True)
 
-<<<<<<< HEAD
-@pytest.mark.parametrize("cci", ALL_CCI)
-def test_upload_raw_array(cci):
-=======
 
 def test_upload_raw_array(cci, object_name):
->>>>>>> f1b0ae7f
     for i, content in enumerate(content_generator()):
         print(i, cci.upload_raw_array(object_name, content))
-        time.sleep(WAIT_TIME)
+        time.sleep(cci.wait_time)
         dat = cci.download_raw_array(object_name)
         assert np.allclose(dat, content)
         cci.rm(object_name, recursive=True)
 
-<<<<<<< HEAD
-@pytest.mark.parametrize("cci", ALL_CCI)
-def test_upload_raw_array_uncompressed(cci):
-=======
 
 def test_upload_raw_array_uncompressed(cci, object_name):
->>>>>>> f1b0ae7f
     for i, content in enumerate(content_generator()):
         print(i, cci.upload_raw_array(object_name, content, compression=False))
-        time.sleep(WAIT_TIME)
+        time.sleep(cci.wait_time)
         dat = cci.download_raw_array(object_name)
         assert np.allclose(dat, content)
         cci.rm(object_name, recursive=True)
 
-<<<<<<< HEAD
-@pytest.mark.parametrize("cci", ALL_CCI)
-def test_upload_dask_array(cci):
-=======
 
 def test_upload_dask_array(cci, object_name):
->>>>>>> f1b0ae7f
     for content in content_generator():
         print(cci.upload_dask_array(object_name, content))
-        time.sleep(WAIT_TIME)
+        time.sleep(cci.wait_time)
         dat = cci.download_dask_array(object_name)
         dat = np.asarray(dat)
         assert np.allclose(dat, content)
         cci.rm(object_name, recursive=True)
 
 
-<<<<<<< HEAD
-@pytest.mark.parametrize("cci", ALL_CCI)
-def test_dict2cloud(cci):
-=======
 def test_dict2cloud(cci, object_name):
->>>>>>> f1b0ae7f
     for cc in content_generator():
         content = dict(
             arr1=cc,
@@ -237,7 +124,7 @@
         )
 
         print(cci.dict2cloud(object_name, content))
-        time.sleep(WAIT_TIME)
+        time.sleep(cci.wait_time)
         dat = cci.cloud2dict(object_name)
         assert np.allclose(dat['arr1'], content['arr1'])
         for k, v in content['deep'].items():
