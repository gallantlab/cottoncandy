'''
'''

from __future__ import absolute_import
import os
from base64 import b64decode
__all__ = []

from .browser import BrowserObject
from .interfaces import InterfaceObject
from .utils import string2bool

from . import options


ACCESS_KEY = options.config.get('login', 'access_key')
SECRET_KEY = options.config.get('login', 'secret_key')
ENDPOINT_URL = options.config.get('login', 'endpoint_url')

default_bucket = options.config.get('basic', 'default_bucket')
force_bucket_creation = options.config.get('basic', 'force_bucket_creation')
force_bucket_creation = string2bool(force_bucket_creation)

encryption = options.config.get('encryption', 'method')
encryptionKey = b64decode(options.config.get('encryption', 'key'))

def get_interface(bucket_name=default_bucket,
                  ACCESS_KEY=ACCESS_KEY,
                  SECRET_KEY=SECRET_KEY,
                  endpoint_url=ENDPOINT_URL,
                  force_bucket_creation=force_bucket_creation,
<<<<<<< HEAD
                  verbose=True,
                  backend='s3'):
    '''Return an interface to the cloud.
=======
                  verbose=True):
    """Return an interface to S3.
>>>>>>> 705a69c6

    Parameters
    ----------
    bucket_name : str
    ACCESS_KEY : str
    SECRET_KEY : str
    endpoint_url : str
        The URL for the S3 gateway
<<<<<<< HEAD
    backend : 's3'|'gdrive'
        What backend to hook on to
=======
    force_bucket_creation : bool
        Create requested bucket if it doesn't exist
>>>>>>> 705a69c6

    Returns
    -------
    cci : cottoncandy.InterfaceObject
    """
    from cottoncandy.interfaces import DefaultInterface

    if (ACCESS_KEY is False) and (SECRET_KEY is False):
        from cottoncandy.utils import get_keys
        ACCESS_KEY, SECRET_KEY = get_keys()

    if backend == 'gdrive':
        ACCESS_KEY = os.path.join(options.userdir, options.config.get('gdrive', 'secrets'))
        SECRET_KEY = os.path.join(options.userdir, options.config.get('gdrive', 'credentials'))

    interface = DefaultInterface(bucket_name,
                                 ACCESS_KEY,
                                 SECRET_KEY,
                                 endpoint_url,
                                 force_bucket_creation,
                                 verbose=verbose,
                                 backend = backend)
    return interface


def get_encrypted_interface(bucket_name=default_bucket,
                            ACCESS_KEY=ACCESS_KEY,
                            SECRET_KEY=SECRET_KEY,
                            endpoint_url=ENDPOINT_URL,
                            force_bucket_creation=force_bucket_creation,
                            verbose=True,
                            backend='s3',
                            encryption=encryption,
                            encryptionKey=encryptionKey):
    """
    Returns a cc interface that encrypts things
    By default, encryption is 32 bit AES, single key for everything. The key is stored in base64
    in your config file. You can also choose to use RSA-encrypted AES, in which each file gets a
    different key, and the keys are encrypted using RSA and stored alongside each file.

    Parameters
    ----------
    encryption : str
        'RSA' | 'AES'
    encryptionKey : str
        if RSA, path to key file, if AES, binary string encryption key

    Returns
    -------

    """
    from .interfaces import EncryptedInterface
    if (ACCESS_KEY is False) and (SECRET_KEY is False):
        from .utils import get_keys
        ACCESS_KEY, SECRET_KEY = get_keys()

    if backend == 'gdrive':
        ACCESS_KEY = os.path.join(options.userdir, options.config.get('gdrive', 'secrets'))
        SECRET_KEY = os.path.join(options.userdir, options.config.get('gdrive', 'credentials'))

    interface = EncryptedInterface(bucket_name, ACCESS_KEY, SECRET_KEY, endpoint_url,
                                   encryption, encryptionKey, force_bucket_creation = force_bucket_creation,
                                   verbose = verbose, backend = backend)
    return interface


def get_browser(bucket_name=default_bucket,
                ACCESS_KEY=ACCESS_KEY,
                SECRET_KEY=SECRET_KEY,
                endpoint_url=ENDPOINT_URL):
    """Browser object that allows you to tab-complete your
    way through your objects

    Parameters
    ----------
    bucket_name : str
    ACCESS_KEY : str
    SECRET_KEY : str
    endpoint_url : str
        The URL for the S3 gateway

    Returns
    -------
    ccb : cottoncandy.BrowserObject

    Example
    -------
    >>> browser = cc.get_browser('my_bucket',
                                 ACCESS_KEY='FAKEACCESSKEYTEXT',
                                 SECRET_KEY='FAKESECRETKEYTEXT',
                                 endpoint_url='https://s3.amazonaws.com')
    >>> browser.sweet_project.sub<TAB>
    browser.sweet_project.sub01_awesome_analysis_DOT_grp
    browser.sweet_project.sub02_awesome_analysis_DOT_grp
    >>> browser.sweet_project.sub01_awesome_analysis_DOT_grp
    <cottoncandy-group <bucket:my_bucket_name> (sub01_awesome_analysis.grp: 3 keys)>
    >>> browser.sweet_project.sub01_awesome_analysis_DOT_grp.result_model01
    <cottoncandy-dataset <bucket:my_bucket_name [1.00MB:shape=(10000)]>
    """
    from cottoncandy.interfaces import DefaultInterface
    from cottoncandy.browser import S3Directory

    if (ACCESS_KEY is False) and (SECRET_KEY is False):
        from .utils import get_keys
        ACCESS_KEY, SECRET_KEY = get_keys()

    interface = DefaultInterface(bucket_name,
                                 ACCESS_KEY,
                                 SECRET_KEY,
                                 endpoint_url,
                                 force_bucket_creation=False,
                                 verbose=False)

    return S3Directory('/', interface=interface)

__all__ = ['get_interface', 'get_encrypted_interface', 'get_browser', 'interfaces', 'browser']<|MERGE_RESOLUTION|>--- conflicted
+++ resolved
@@ -29,14 +29,9 @@
                   SECRET_KEY=SECRET_KEY,
                   endpoint_url=ENDPOINT_URL,
                   force_bucket_creation=force_bucket_creation,
-<<<<<<< HEAD
                   verbose=True,
                   backend='s3'):
     '''Return an interface to the cloud.
-=======
-                  verbose=True):
-    """Return an interface to S3.
->>>>>>> 705a69c6
 
     Parameters
     ----------
@@ -45,13 +40,8 @@
     SECRET_KEY : str
     endpoint_url : str
         The URL for the S3 gateway
-<<<<<<< HEAD
     backend : 's3'|'gdrive'
         What backend to hook on to
-=======
-    force_bucket_creation : bool
-        Create requested bucket if it doesn't exist
->>>>>>> 705a69c6
 
     Returns
     -------
